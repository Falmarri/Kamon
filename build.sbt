/* =========================================================================================
 * Copyright © 2013-2016 the kamon project <http://kamon.io/>
 *
 * Licensed under the Apache License, Version 2.0 (the "License"); you may not use this file
 * except in compliance with the License. You may obtain a copy of the License at
 *
 *   http://www.apache.org/licenses/LICENSE-2.0
 *
 * Unless required by applicable law or agreed to in writing, software distributed under the
 * License is distributed on an "AS IS" BASIS, WITHOUT WARRANTIES OR CONDITIONS OF ANY KIND,
 * either express or implied. See the License for the specific language governing permissions
 * and limitations under the License.
 * =========================================================================================
 */


resolvers += Resolver.bintrayRepo("kamon-io", "snapshots")
<<<<<<< HEAD
val kamonCore       = "io.kamon" %% "kamon-core"         % "1.2.0-M1"
val kamonTestkit    = "io.kamon" %% "kamon-testkit"      % "1.2.0-M1"
val kamonScala      = "io.kamon" %% "kamon-scala-future" % "1.1.0-M1"
val kamonExecutors  = "io.kamon" %% "kamon-executors"    % "1.0.3-M1"

val kanelaScalaExtension  = "io.kamon"  %%  "kanela-scala-extension"  % "0.0.14"
=======
val kamonCore       = "io.kamon" %% "kamon-core"         % "1.1.4"
val kamonTestkit    = "io.kamon" %% "kamon-testkit"      % "1.1.3"
val kamonScala      = "io.kamon" %% "kamon-scala-future" % "1.0.0"
val kamonExecutors  = "io.kamon" %% "kamon-executors"    % "1.0.1"
>>>>>>> 64877125

val `akka-2.4` = "2.4.20"
val `akka-2.5` = "2.5.13"

def akkaDependency(name: String, version: String) = {
  "com.typesafe.akka" %% s"akka-$name" % version
}



lazy val `kamon-akka` = (project in file("."))
    .settings(noPublishing: _*)
    .aggregate(kamonAkka24, kamonAkka25)


lazy val kamonAkka24 = Project("kamon-akka-24", file("kamon-akka-2.4.x"))
  .settings(Seq(
    bintrayPackage := "kamon-akka",
    moduleName := "kamon-akka-2.4",
    resolvers += Resolver.bintrayRepo("kamon-io", "snapshots")))
  .enablePlugins(JavaAgent)
  .settings(javaAgents ++= resolveAgent)
  .settings(
    libraryDependencies ++=
      compileScope(akkaDependency("actor", `akka-2.4`), kamonCore, kamonScala, kamonExecutors) ++
      optionalScope(logbackClassic) ++
      testScope(scalatest, kamonTestkit, akkaDependency("testkit", `akka-2.4`), akkaDependency("slf4j", `akka-2.4`), logbackClassic))

lazy val kamonAkka25 = Project("kamon-akka-25", file("kamon-akka-2.5.x"))
  .settings(Seq(
    bintrayPackage := "kamon-akka",
    moduleName := "kamon-akka-2.5",
    resolvers += Resolver.bintrayRepo("kamon-io", "snapshots")))
  .enablePlugins(JavaAgent)
  .settings(javaAgents ++= resolveAgent)
  .settings(publishArtifact in (Compile, packageDoc) := false)
  .settings(publishArtifact in packageDoc := false)
  .settings(sources in (Compile,doc) := Seq.empty)
  .settings(scalacOptions += "-target:jvm-1.8")
  .settings(scalaVersion := "2.12.7")
  .settings(
    libraryDependencies ++=
      compileScope(akkaDependency("actor", `akka-2.5`), kamonCore, kamonScala, kamonExecutors, kanelaScalaExtension) ++
      optionalScope(logbackClassic) ++
      testScope(scalatest, kamonTestkit, akkaDependency("testkit", `akka-2.5`), akkaDependency("slf4j", `akka-2.5`), logbackClassic))

def resolveAgent: Seq[ModuleID] = {
    val agent = Option(System.getProperty("agent")).getOrElse("aspectj")
    if(agent.equalsIgnoreCase("kanela"))
        Seq("org.aspectj" % "aspectjweaver" % "1.9.1" % "compile", "io.kamon" % "kanela-agent" % "0.0.15" % "compile;test")
    else
        Seq("org.aspectj" % "aspectjweaver" % "1.9.1" % "compile;test", "io.kamon" % "kanela-agent" % "0.0.15" % "compile")
}<|MERGE_RESOLUTION|>--- conflicted
+++ resolved
@@ -15,19 +15,12 @@
 
 
 resolvers += Resolver.bintrayRepo("kamon-io", "snapshots")
-<<<<<<< HEAD
 val kamonCore       = "io.kamon" %% "kamon-core"         % "1.2.0-M1"
 val kamonTestkit    = "io.kamon" %% "kamon-testkit"      % "1.2.0-M1"
 val kamonScala      = "io.kamon" %% "kamon-scala-future" % "1.1.0-M1"
 val kamonExecutors  = "io.kamon" %% "kamon-executors"    % "1.0.3-M1"
 
 val kanelaScalaExtension  = "io.kamon"  %%  "kanela-scala-extension"  % "0.0.14"
-=======
-val kamonCore       = "io.kamon" %% "kamon-core"         % "1.1.4"
-val kamonTestkit    = "io.kamon" %% "kamon-testkit"      % "1.1.3"
-val kamonScala      = "io.kamon" %% "kamon-scala-future" % "1.0.0"
-val kamonExecutors  = "io.kamon" %% "kamon-executors"    % "1.0.1"
->>>>>>> 64877125
 
 val `akka-2.4` = "2.4.20"
 val `akka-2.5` = "2.5.13"
@@ -35,8 +28,6 @@
 def akkaDependency(name: String, version: String) = {
   "com.typesafe.akka" %% s"akka-$name" % version
 }
-
-
 
 lazy val `kamon-akka` = (project in file("."))
     .settings(noPublishing: _*)
