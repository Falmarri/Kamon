--- conflicted
+++ resolved
@@ -18,22 +18,13 @@
 
 import kamon.Kamon
 import kamon.play.Play
-import kamon.trace.{ SegmentMetricIdentityLabel, SegmentMetricIdentity, TraceRecorder }
+import kamon.trace.SegmentMetricIdentityLabel
 import org.aspectj.lang.ProceedingJoinPoint
-<<<<<<< HEAD
+import org.aspectj.lang.annotation.{ Around, Aspect, Pointcut }
 import kamon.trace.TraceRecorder
-import kamon.metric.TraceMetrics.HttpClientRequest
 import play.api.libs.ws.WS.WSRequest
 import scala.concurrent.Future
 import play.api.libs.ws.Response
-import scala.util.{ Failure, Success }
-import scala.concurrent.ExecutionContext.Implicits.global
-=======
-import org.aspectj.lang.annotation.{ Around, Aspect, Pointcut }
-import play.api.libs.ws.{ WSRequest, WSResponse }
-
-import scala.concurrent.Future
->>>>>>> 6e3d9ae8
 
 @Aspect
 class WSInstrumentation {
@@ -43,39 +34,15 @@
 
   @Around("onExecuteRequest(request)")
   def aroundExecuteRequest(pjp: ProceedingJoinPoint, request: WSRequest): Any = {
-<<<<<<< HEAD
-    import WSInstrumentation._
-
-    val completionHandle = TraceRecorder.startSegment(HttpClientRequest(request.url), basicRequestAttributes(request))
-
-    val response = pjp.proceed().asInstanceOf[Future[Response]]
-
-    response.onComplete {
-      case Failure(t) ⇒ completionHandle.map(_.finish(Map("completed-with-error" -> t.getMessage)))
-      case Success(_) ⇒ completionHandle.map(_.finish(Map.empty))
-    }
-
-    response
-  }
-}
-
-object WSInstrumentation {
-
-  def basicRequestAttributes(request: WSRequest): Map[String, String] = {
-    Map[String, String](
-      "host" -> request.header("host").getOrElse("Unknown"),
-      "path" -> request.method)
-=======
     TraceRecorder.withTraceContextAndSystem { (ctx, system) ⇒
       val playExtension = Kamon(Play)(system)
       val executor = playExtension.defaultDispatcher
       val segmentName = playExtension.generateHttpClientSegmentName(request)
       val segment = ctx.startSegment(segmentName, SegmentMetricIdentityLabel.HttpClient)
-      val response = pjp.proceed().asInstanceOf[Future[WSResponse]]
+      val response = pjp.proceed().asInstanceOf[Future[Response]]
 
       response.map(result ⇒ segment.finish())(executor)
       response
     } getOrElse (pjp.proceed())
->>>>>>> 6e3d9ae8
   }
 }