import sbt._

object Dependencies {

  val resolutionRepos = Seq(
    "spray repo" at "http://repo.spray.io/",
    "typesafe repo" at "http://repo.typesafe.com/typesafe/releases/"
  )

  val sprayVersion    = "1.3.2"
<<<<<<< HEAD
  val akkaVersion     = "2.3.4"
  val aspectjVersion  = "1.8.2"
  val slf4jVersion    = "1.7.7"
  val playVersion     = "2.3.0"

  val sprayJson       = "io.spray"                  %%  "spray-json"            % "1.3.0"
  val sprayJsonLenses = "net.virtual-void"          %%  "json-lenses"           % "0.5.4"
  val scalatest       = "org.scalatest"             %%  "scalatest"             % "2.1.7"
  val logback         = "ch.qos.logback"            %   "logback-classic"       % "1.0.13"
  val aspectJ         = "org.aspectj"               %   "aspectjrt"             % aspectjVersion
  val aspectjWeaver   = "org.aspectj"               %   "aspectjweaver"         % aspectjVersion
  val newrelic        = "com.newrelic.agent.java"   %   "newrelic-api"          % "3.11.0"
  val snakeYaml       = "org.yaml"                  %   "snakeyaml"             % "1.13"
  val hdrHistogram    = "org.hdrhistogram"          %   "HdrHistogram"          % "1.0.8"
=======
  val akkaVersion     = "2.3.6"
  val aspectjVersion  = "1.8.1"
  val slf4jVersion    = "1.7.6"
  val playVersion     = "2.3.5"

  val sprayJson       = "io.spray"                  %%  "spray-json"            % "1.3.0"
  val sprayJsonLenses = "net.virtual-void"          %%  "json-lenses"           % "0.5.4"
  val scalatest       = "org.scalatest"             %%  "scalatest"             % "2.2.1"
  val logback         = "ch.qos.logback"            %   "logback-classic"       % "1.0.13"
  val aspectJ         = "org.aspectj"               %   "aspectjrt"             % aspectjVersion
  val newrelic        = "com.newrelic.agent.java"   %   "newrelic-api"          % "3.11.0"
  val snakeYaml       = "org.yaml"                  %   "snakeyaml"             % "1.13"
  val hdrHistogram    = "org.hdrhistogram"          %   "HdrHistogram"          % "1.2.1"
>>>>>>> 6e3d9ae8
  val sprayCan        = "io.spray"                  %%  "spray-can"             % sprayVersion
  val sprayRouting    = "io.spray"                  %%  "spray-routing"         % sprayVersion
  val sprayTestkit    = "io.spray"                  %%  "spray-testkit"         % sprayVersion
  val sprayClient     = "io.spray"                  %%  "spray-client"          % sprayVersion
  val akkaActor       = "com.typesafe.akka"         %%  "akka-actor"            % akkaVersion
  val akkaSlf4j       = "com.typesafe.akka"         %%  "akka-slf4j"            % akkaVersion
  val akkaTestKit     = "com.typesafe.akka"         %%  "akka-testkit"          % akkaVersion
  val akkaRemote      = "com.typesafe.akka"         %%  "akka-remote"           % akkaVersion
  val akkaCluster     = "com.typesafe.akka"         %%  "akka-cluster"          % akkaVersion
  val play            = "com.typesafe.play"         %%  "play"                  % playVersion
  val playWS          = "com.typesafe.play"         %%  "play-ws"               % playVersion
  val playTest        = "org.scalatestplus"         %%  "play"                  % "1.2.0"
  val slf4Api         = "org.slf4j"                 %   "slf4j-api"             % slf4jVersion
  val slf4nop         = "org.slf4j"                 %   "slf4j-nop"             % slf4jVersion
  val scalaCompiler   = "org.scala-lang"            %   "scala-compiler"        % Settings.ScalaVersion
  val sigar           = "org.fusesource"            %   "sigar"                 % "1.6.4"
  val scalazConcurrent = "org.scalaz"               %%  "scalaz-concurrent"     % "7.1.0"

  def compile   (deps: ModuleID*): Seq[ModuleID] = deps map (_ % "compile")
  def provided  (deps: ModuleID*): Seq[ModuleID] = deps map (_ % "provided")
  def test      (deps: ModuleID*): Seq[ModuleID] = deps map (_ % "test")
  def runtime   (deps: ModuleID*): Seq[ModuleID] = deps map (_ % "runtime")
  def container (deps: ModuleID*): Seq[ModuleID] = deps map (_ % "container")
  def optional  (deps: ModuleID*): Seq[ModuleID] = deps map (_ % "compile,optional")
}<|MERGE_RESOLUTION|>--- conflicted
+++ resolved
@@ -8,28 +8,12 @@
   )
 
   val sprayVersion    = "1.3.2"
-<<<<<<< HEAD
-  val akkaVersion     = "2.3.4"
-  val aspectjVersion  = "1.8.2"
-  val slf4jVersion    = "1.7.7"
-  val playVersion     = "2.3.0"
-
-  val sprayJson       = "io.spray"                  %%  "spray-json"            % "1.3.0"
-  val sprayJsonLenses = "net.virtual-void"          %%  "json-lenses"           % "0.5.4"
-  val scalatest       = "org.scalatest"             %%  "scalatest"             % "2.1.7"
-  val logback         = "ch.qos.logback"            %   "logback-classic"       % "1.0.13"
-  val aspectJ         = "org.aspectj"               %   "aspectjrt"             % aspectjVersion
-  val aspectjWeaver   = "org.aspectj"               %   "aspectjweaver"         % aspectjVersion
-  val newrelic        = "com.newrelic.agent.java"   %   "newrelic-api"          % "3.11.0"
-  val snakeYaml       = "org.yaml"                  %   "snakeyaml"             % "1.13"
-  val hdrHistogram    = "org.hdrhistogram"          %   "HdrHistogram"          % "1.0.8"
-=======
   val akkaVersion     = "2.3.6"
   val aspectjVersion  = "1.8.1"
   val slf4jVersion    = "1.7.6"
   val playVersion     = "2.3.5"
 
-  val sprayJson       = "io.spray"                  %%  "spray-json"            % "1.3.0"
+  val sprayJson       = "io.spray"                  %%  "spray-json"            % "1.3.1"
   val sprayJsonLenses = "net.virtual-void"          %%  "json-lenses"           % "0.5.4"
   val scalatest       = "org.scalatest"             %%  "scalatest"             % "2.2.1"
   val logback         = "ch.qos.logback"            %   "logback-classic"       % "1.0.13"
@@ -37,7 +21,6 @@
   val newrelic        = "com.newrelic.agent.java"   %   "newrelic-api"          % "3.11.0"
   val snakeYaml       = "org.yaml"                  %   "snakeyaml"             % "1.13"
   val hdrHistogram    = "org.hdrhistogram"          %   "HdrHistogram"          % "1.2.1"
->>>>>>> 6e3d9ae8
   val sprayCan        = "io.spray"                  %%  "spray-can"             % sprayVersion
   val sprayRouting    = "io.spray"                  %%  "spray-routing"         % sprayVersion
   val sprayTestkit    = "io.spray"                  %%  "spray-testkit"         % sprayVersion
