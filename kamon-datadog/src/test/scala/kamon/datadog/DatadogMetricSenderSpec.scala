/*
 * =========================================================================================
 * Copyright © 2013-2014 the kamon project <http://kamon.io/>
 *
 * Licensed under the Apache License, Version 2.0 (the "License"); you may not use this file
 * except in compliance with the License. You may obtain a copy of the License at
 *
 *  http://www.apache.org/licenses/LICENSE-2.0
 *
 * Unless required by applicable law or agreed to in writing, software distributed under the
 * License is distributed on an "AS IS" BASIS, WITHOUT WARRANTIES OR CONDITIONS OF ANY KIND,
 * either express or implied. See the License for the specific language governing permissions
 * and limitations under the License.
 * =========================================================================================
 */

package kamon.datadog

import akka.testkit.{ TestKitBase, TestProbe }
import akka.actor.{ Props, ActorRef, ActorSystem }
<<<<<<< HEAD
import kamon.metrics.instruments.CounterRecorder
import org.scalatest.{ Matchers, WordSpecLike }
import kamon.metrics._
=======
import kamon.metric.instrument.Histogram.Precision
import kamon.metric.instrument.{ Counter, Histogram, HdrHistogram, LongAdderCounter }
import org.scalatest.{ Matchers, WordSpecLike }
import kamon.metric._
>>>>>>> 29068fc7
import akka.io.Udp
import kamon.metric.Subscriptions.TickMetricSnapshot
import java.lang.management.ManagementFactory
import java.net.InetSocketAddress
import com.typesafe.config.ConfigFactory

class DatadogMetricSenderSpec extends TestKitBase with WordSpecLike with Matchers {
  implicit lazy val system = ActorSystem("datadog-metric-sender-spec",
    ConfigFactory.parseString("kamon.datadog.max-packet-size = 256 bytes"))

  val context = CollectionContext.default

  "the DataDogMetricSender" should {
    "send latency measurements" in new UdpListenerFixture {
      val testMetricName = "processing-time"
      val testRecorder = Histogram(1000L, Precision.Normal, Scale.Unit)
      testRecorder.record(10L)

      val udp = setup(Map(testMetricName -> testRecorder.collect(context)))
      val Udp.Send(data, _, _) = udp.expectMsgType[Udp.Send]

      data.utf8String should be(s"kamon.actor.processing-time:10|ms|#actor:user/kamon")
    }

    "include the sampling rate in case of multiple measurements of the same value" in new UdpListenerFixture {
      val testMetricName = "processing-time"
      val testRecorder = Histogram(1000L, Precision.Normal, Scale.Unit)
      testRecorder.record(10L)
      testRecorder.record(10L)

      val udp = setup(Map(testMetricName -> testRecorder.collect(context)))
      val Udp.Send(data, _, _) = udp.expectMsgType[Udp.Send]

      data.utf8String should be(s"kamon.actor.processing-time:10|ms|@0.5|#actor:user/kamon")
    }

    "flush the packet when the max-packet-size is reached" in new UdpListenerFixture {
      val testMetricName = "processing-time"
      val testRecorder = Histogram(10000L, Precision.Normal, Scale.Unit)

      var bytes = 0
      var level = 0

      while (bytes <= testMaxPacketSize) {
        level += 1
        testRecorder.record(level)
        bytes += s"kamon.actor.$testMetricName:$level|ms|#actor:user/kamon".length
      }

<<<<<<< HEAD
      val udp = setup(Map(testMetricName -> testRecorder.collect()))
=======
      val udp = setup(Map(testMetricName -> testRecorder.collect(context)))
>>>>>>> 29068fc7
      udp.expectMsgType[Udp.Send] // let the first flush pass

      val Udp.Send(data, _, _) = udp.expectMsgType[Udp.Send]
      data.utf8String should be(s"kamon.actor.$testMetricName:$level|ms|#actor:user/kamon")
    }

    "render multiple keys in the same packet using newline as separator" in new UdpListenerFixture {
      val firstTestMetricName = "processing-time-1"
      val secondTestMetricName = "processing-time-2"
      val thirdTestMetricName = "counter"

      val firstTestRecorder = Histogram(1000L, Precision.Normal, Scale.Unit)
      val secondTestRecorder = Histogram(1000L, Precision.Normal, Scale.Unit)
      val thirdTestRecorder = Counter()

      firstTestRecorder.record(10L)
      firstTestRecorder.record(10L)

      secondTestRecorder.record(21L)

      thirdTestRecorder.increment(4L)

      val udp = setup(Map(
        firstTestMetricName -> firstTestRecorder.collect(context),
        secondTestMetricName -> secondTestRecorder.collect(context),
        thirdTestMetricName -> thirdTestRecorder.collect(context)))
      val Udp.Send(data, _, _) = udp.expectMsgType[Udp.Send]

      data.utf8String should be("kamon.actor.processing-time-1:10|ms|@0.5|#actor:user/kamon\nkamon.actor.processing-time-2:21|ms|#actor:user/kamon\nkamon.actor.counter:4|c|#actor:user/kamon")
    }
  }

  trait UdpListenerFixture {
    val localhostName = ManagementFactory.getRuntimeMXBean.getName.split('@')(1)
    val testMaxPacketSize = system.settings.config.getBytes("kamon.datadog.max-packet-size")

    def setup(metrics: Map[String, MetricSnapshot]): TestProbe = {
      val udp = TestProbe()
      val metricsSender = system.actorOf(Props(new DatadogMetricsSender(new InetSocketAddress(localhostName, 0), testMaxPacketSize) {
        override def udpExtension(implicit system: ActorSystem): ActorRef = udp.ref
      }))

      // Setup the SimpleSender
      udp.expectMsgType[Udp.SimpleSender]
      udp.reply(Udp.SimpleSenderReady)

      // These names are not intented to match the real actor metrics, it's just about seeing more familiar data in tests.
      val testGroupIdentity = new MetricGroupIdentity {
        val name: String = "user/kamon"
        val category: MetricGroupCategory = new MetricGroupCategory {
          val name: String = "actor"
        }
      }

      val testMetrics = for ((metricName, snapshot) ← metrics) yield {
        val testMetricIdentity = new MetricIdentity {
          val name: String = metricName
          val tag: String = ""
        }

        (testMetricIdentity, snapshot)
      }

      metricsSender ! TickMetricSnapshot(0, 0, Map(testGroupIdentity -> new MetricGroupSnapshot {
        type GroupSnapshotType = Histogram.Snapshot
        def merge(that: GroupSnapshotType, context: CollectionContext): GroupSnapshotType = ???

        val metrics: Map[MetricIdentity, MetricSnapshot] = testMetrics.toMap
      }))
      udp
    }
  }

}<|MERGE_RESOLUTION|>--- conflicted
+++ resolved
@@ -18,16 +18,10 @@
 
 import akka.testkit.{ TestKitBase, TestProbe }
 import akka.actor.{ Props, ActorRef, ActorSystem }
-<<<<<<< HEAD
-import kamon.metrics.instruments.CounterRecorder
-import org.scalatest.{ Matchers, WordSpecLike }
-import kamon.metrics._
-=======
 import kamon.metric.instrument.Histogram.Precision
 import kamon.metric.instrument.{ Counter, Histogram, HdrHistogram, LongAdderCounter }
 import org.scalatest.{ Matchers, WordSpecLike }
 import kamon.metric._
->>>>>>> 29068fc7
 import akka.io.Udp
 import kamon.metric.Subscriptions.TickMetricSnapshot
 import java.lang.management.ManagementFactory
@@ -77,11 +71,7 @@
         bytes += s"kamon.actor.$testMetricName:$level|ms|#actor:user/kamon".length
       }
 
-<<<<<<< HEAD
-      val udp = setup(Map(testMetricName -> testRecorder.collect()))
-=======
       val udp = setup(Map(testMetricName -> testRecorder.collect(context)))
->>>>>>> 29068fc7
       udp.expectMsgType[Udp.Send] // let the first flush pass
 
       val Udp.Send(data, _, _) = udp.expectMsgType[Udp.Send]
