--- conflicted
+++ resolved
@@ -57,42 +57,15 @@
       expectMsg(testTraceContext)
     }
 
-<<<<<<< HEAD
     "propagate the TraceContext to actors behind a pool router" in new RoundRobinRouterFixture {
-      val testTraceContext = TraceContext.withContext(newContext("router-reply")) {
+      val testTraceContext = Tracer.withContext(newContext("router-reply")) {
         router ! "test"
-        TraceContext.currentContext
-=======
-    "propagate the TraceContext to actors behind a simple router" in new EchoSimpleRouterFixture {
-      val testTraceContext = Tracer.withContext(newContext("router-reply")) {
-        router.route("test", testActor)
-        Tracer.currentContext
->>>>>>> d69f1471
-      }
-
-      expectMsg(testTraceContext)
-    }
-
-<<<<<<< HEAD
-=======
-    "propagate the TraceContext to actors behind a pool router" in new EchoPoolRouterFixture {
-      val testTraceContext = Tracer.withContext(newContext("router-reply")) {
-        pool ! "test"
         Tracer.currentContext
       }
 
       expectMsg(testTraceContext)
     }
 
-    "propagate the TraceContext to actors behind a group router" in new EchoGroupRouterFixture {
-      val testTraceContext = Tracer.withContext(newContext("router-reply")) {
-        group ! "test"
-        Tracer.currentContext
-      }
-
-      expectMsg(testTraceContext)
-    }
->>>>>>> d69f1471
   }
 
   trait EchoActorFixture {
