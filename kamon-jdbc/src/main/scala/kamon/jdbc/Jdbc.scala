/* =========================================================================================
 * Copyright © 2013-2014 the kamon project <http://kamon.io/>
 *
 * Licensed under the Apache License, Version 2.0 (the "License") you may not use this file
 * except in compliance with the License. You may obtain a copy of the License at
 *
 *   http://www.apache.org/licenses/LICENSE-2.0
 *
 * Unless required by applicable law or agreed to in writing, software distributed under the
 * License is distributed on an "AS IS" BASIS, WITHOUT WARRANTIES OR CONDITIONS OF ANY KIND,
 * either express or implied. See the License for the specific language governing permissions
 * and limitations under the License.
 * =========================================================================================
 */

package kamon.jdbc

<<<<<<< HEAD
=======
import kamon.util.ConfigTools.Syntax

>>>>>>> 81c52c27
import akka.actor.{ ExtendedActorSystem, Extension, ExtensionId, ExtensionIdProvider }
import kamon.Kamon
import kamon.util.ConfigTools.Syntax

object Jdbc extends ExtensionId[JdbcExtension] with ExtensionIdProvider {
  override def lookup(): ExtensionId[_ <: Extension] = Jdbc
  override def createExtension(system: ExtendedActorSystem): JdbcExtension = new JdbcExtension(system)

  val SegmentLibraryName = "jdbc"
}

class JdbcExtension(system: ExtendedActorSystem) extends Kamon.Extension {
  private val config = system.settings.config.getConfig("kamon.jdbc")

  private val nameGeneratorFQN = config.getString("name-generator")
  private val nameGenerator: JdbcNameGenerator = system.dynamicAccess.createInstanceFor[JdbcNameGenerator](nameGeneratorFQN, Nil).get

  private val slowQueryProcessorClass = config.getString("slow-query-processor")
  private val slowQueryProcessor: SlowQueryProcessor = system.dynamicAccess.createInstanceFor[SlowQueryProcessor](slowQueryProcessorClass, Nil).get

  private val sqlErrorProcessorClass = config.getString("sql-error-processor")
  private val sqlErrorProcessor: SqlErrorProcessor = system.dynamicAccess.createInstanceFor[SqlErrorProcessor](sqlErrorProcessorClass, Nil).get

  val slowQueryThreshold = config.getFiniteDuration("slow-query-threshold").toMillis

  def processSlowQuery(sql: String, executionTime: Long) = slowQueryProcessor.process(sql, executionTime, slowQueryThreshold)
  def processSqlError(sql: String, ex: Throwable) = sqlErrorProcessor.process(sql, ex)
  def generateJdbcSegmentName(statement: String): String = nameGenerator.generateJdbcSegmentName(statement)
}

trait SlowQueryProcessor {
  def process(sql: String, executionTime: Long, queryThreshold: Long): Unit
}

trait SqlErrorProcessor {
  def process(sql: String, ex: Throwable): Unit
}

trait JdbcNameGenerator {
  def generateJdbcSegmentName(statement: String): String
}

class DefaultJdbcNameGenerator extends JdbcNameGenerator {
  def generateJdbcSegmentName(statement: String): String = s"Jdbc[$statement]"
}

class DefaultSqlErrorProcessor extends SqlErrorProcessor {
  import org.slf4j.LoggerFactory

  val log = LoggerFactory.getLogger(classOf[DefaultSqlErrorProcessor])

  override def process(sql: String, cause: Throwable): Unit = {
    log.error(s"the query [$sql] failed with exception [${cause.getMessage}]")
  }
}

class DefaultSlowQueryProcessor extends SlowQueryProcessor {
  import org.slf4j.LoggerFactory

  val log = LoggerFactory.getLogger(classOf[DefaultSlowQueryProcessor])

  override def process(sql: String, executionTimeInMillis: Long, queryThresholdInMillis: Long): Unit = {
    log.warn(s"The query [$sql] took $executionTimeInMillis ms and the slow query threshold is $queryThresholdInMillis ms")
  }
}<|MERGE_RESOLUTION|>--- conflicted
+++ resolved
@@ -15,14 +15,10 @@
 
 package kamon.jdbc
 
-<<<<<<< HEAD
-=======
 import kamon.util.ConfigTools.Syntax
 
->>>>>>> 81c52c27
 import akka.actor.{ ExtendedActorSystem, Extension, ExtensionId, ExtensionIdProvider }
 import kamon.Kamon
-import kamon.util.ConfigTools.Syntax
 
 object Jdbc extends ExtensionId[JdbcExtension] with ExtensionIdProvider {
   override def lookup(): ExtensionId[_ <: Extension] = Jdbc
