/*
 * Copyright 2013-2020 The Kamon Project <https://kamon.io>
 *
 * Licensed under the Apache License, Version 2.0 (the "License");
 * you may not use this file except in compliance with the License.
 * You may obtain a copy of the License at
 *
 *     http://www.apache.org/licenses/LICENSE-2.0
 *
 * Unless required by applicable law or agreed to in writing, software
 * distributed under the License is distributed on an "AS IS" BASIS,
 * WITHOUT WARRANTIES OR CONDITIONS OF ANY KIND, either express or implied.
 * See the License for the specific language governing permissions and
 * limitations under the License.
 */

package kamon.prometheus.embeddedhttp

import com.sun.net.httpserver.{HttpExchange, HttpHandler, HttpServer}
import com.typesafe.config.Config
import kamon.prometheus.ScrapeSource
import kamon.prometheus.embeddedhttp.SunEmbeddedHttpServer.shouldUseCompression

import java.net.{InetAddress, InetSocketAddress}
import java.nio.charset.StandardCharsets
import java.util.zip.GZIPOutputStream
import scala.collection.JavaConverters._

class SunEmbeddedHttpServer(hostname: String, port: Int, scrapeSource: ScrapeSource, config: Config) extends EmbeddedHttpServer(hostname, port, scrapeSource, config) {
  private val server = {
    val s = HttpServer.create(new InetSocketAddress(InetAddress.getByName(hostname), port), 0)
    s.setExecutor(null)
    val handler = new HttpHandler {
      override def handle(httpExchange: HttpExchange): Unit = {
<<<<<<< HEAD
        val data = scrapeSource.scrapeData()
        val bytes = data.getBytes(StandardCharsets.UTF_8)
        val os = httpExchange.getResponseBody
        try {
          os.write(bytes)
          if (shouldUseCompression(httpExchange)) {
            val gzip = new GZIPOutputStream(os)
            httpExchange.sendResponseHeaders(200, 0)
            gzip.write(bytes)
            gzip.close()
          } else httpExchange.sendResponseHeaders(200, bytes.length)
        } finally os.close()
=======
        if (httpExchange.getRequestURI.getPath == "/metrics") {
          val data = scrapeSource.scrapeData()
          val bytes = data.getBytes(StandardCharsets.UTF_8)
          httpExchange.sendResponseHeaders(200, bytes.length)
          val os = httpExchange.getResponseBody
          try {
            os.write(bytes)
          }
          finally
            os.close()
        }
        else {
          httpExchange.sendResponseHeaders(404, -1)
        }
>>>>>>> f7ae4986
      }
    }

    s.createContext("/metrics", handler)
    s.start()
    s
  }

  def stop(): Unit = server.stop(0)
}

object SunEmbeddedHttpServer {
  def shouldUseCompression(httpExchange: HttpExchange): Boolean = {
    val encodingHeaders = httpExchange.getRequestHeaders.asScala.get("Accept-Encoding")
    encodingHeaders match {
      case Some(headerList) =>
        val trimmedEncodings = for {
          encodingHeader <- headerList.asScala
          encodings = encodingHeader.split(",")
          encoding <- encodings
        } yield encoding.trim().toLowerCase()
        trimmedEncodings.contains("gzip")
      case None => false
    }
  }
}<|MERGE_RESOLUTION|>--- conflicted
+++ resolved
@@ -32,35 +32,20 @@
     s.setExecutor(null)
     val handler = new HttpHandler {
       override def handle(httpExchange: HttpExchange): Unit = {
-<<<<<<< HEAD
-        val data = scrapeSource.scrapeData()
-        val bytes = data.getBytes(StandardCharsets.UTF_8)
-        val os = httpExchange.getResponseBody
-        try {
-          os.write(bytes)
-          if (shouldUseCompression(httpExchange)) {
-            val gzip = new GZIPOutputStream(os)
-            httpExchange.sendResponseHeaders(200, 0)
-            gzip.write(bytes)
-            gzip.close()
-          } else httpExchange.sendResponseHeaders(200, bytes.length)
-        } finally os.close()
-=======
         if (httpExchange.getRequestURI.getPath == "/metrics") {
           val data = scrapeSource.scrapeData()
           val bytes = data.getBytes(StandardCharsets.UTF_8)
-          httpExchange.sendResponseHeaders(200, bytes.length)
           val os = httpExchange.getResponseBody
           try {
             os.write(bytes)
-          }
-          finally
-            os.close()
-        }
-        else {
-          httpExchange.sendResponseHeaders(404, -1)
-        }
->>>>>>> f7ae4986
+            if (shouldUseCompression(httpExchange)) {
+              val gzip = new GZIPOutputStream(os)
+              httpExchange.sendResponseHeaders(200, 0)
+              gzip.write(bytes)
+              gzip.close()
+            } else httpExchange.sendResponseHeaders(200, bytes.length)
+          } finally os.close()
+        } else httpExchange.sendResponseHeaders(404, -1)
       }
     }
 
